*.py[cod]
.idea
<<<<<<< HEAD
env/*
=======
.python-version

>>>>>>> 34540a5a
# C extensions
*.so

# Packages
*.egg
*.egg-info
dist
build
eggs
parts
bin
var
sdist
develop-eggs
.installed.cfg
lib
lib64
__pycache__
\.vscode/*

# Installer logs
pip-log.txt

# Unit test / coverage reports
.coverage
.tox
nosetests.xml

# Translations
*.mo

# Mr Developer
.mr.developer.cfg
.project
.pydevproject
*.swp<|MERGE_RESOLUTION|>--- conflicted
+++ resolved
@@ -1,11 +1,8 @@
 *.py[cod]
 .idea
-<<<<<<< HEAD
 env/*
-=======
 .python-version
 
->>>>>>> 34540a5a
 # C extensions
 *.so
 
