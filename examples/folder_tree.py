--- conflicted
+++ resolved
@@ -33,19 +33,9 @@
     import cProfile
 
 
-<<<<<<< HEAD
-parser = argparse.ArgumentParser(
-    description="Scan the given folder and print its structure in a tree."
-)
-parser.add_argument("abspath", type=str, help="An absolute path to be scanned.")
-parser.add_argument(
-    "pattern", type=str, help="File name pattern to filtered, e.g. *.pdf"
-)
-=======
 parser = argparse.ArgumentParser(description='Scan the given folder and print its structure in a tree.')
 parser.add_argument('abspath', type=str, help='An absolute path to be scanned.')
 parser.add_argument('pattern', type=str, help='File name pattern to filtered, e.g. *.pdf')
->>>>>>> 12d7efd5
 
 args = parser.parse_args()
 rootPath = args.abspath
@@ -210,14 +200,8 @@
     for item in FILE_ERRORLIST:
         print(item)
 else:
-<<<<<<< HEAD
     print("no file errors")
 
 print("nodes: " + str(len(dir_tree.nodes)))
-=======
-    print('no file errors')
-
-print('nodes: ' + str(len(dir_tree.nodes)))
->>>>>>> 12d7efd5
 
 dir_tree.show()