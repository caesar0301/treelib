--- conflicted
+++ resolved
@@ -253,17 +253,8 @@
         if level == self.ROOT:
             yield "", node
         else:
-<<<<<<< HEAD
-            leading = "".join(
-                map(
-                    lambda x: dt_vertical_line + " " * 3 if not x else " " * 4,
-                    is_last[0:-1],
-                )
-            )
-=======
             leading = ''.join(map(lambda x: dt_vertical_line + ' ' * 3
                                   if not x else ' ' * 4, is_last[0:-1]))
->>>>>>> 12d7efd5
             lasting = dt_line_corner if is_last[-1] else dt_line_box
             yield leading + lasting, node
 
@@ -849,11 +840,9 @@
         """
 
         def _write_line(line, f):
-<<<<<<< HEAD
             f.write(line + b"\n")
 
-        def handler(x):
-            return _write_line(x, open(filename, "ab"))
+        def handler(x): return _write_line(x, open(filename, 'ab'))
 
         self.__print_backend(
             nid,
@@ -879,17 +868,6 @@
         data_property=None,
         stdout=True,
     ):
-=======
-            f.write(line + b'\n')
-
-        def handler(x): return _write_line(x, open(filename, 'ab'))
-
-        self.__print_backend(nid, level, idhidden, filter,
-                             key, reverse, line_type, data_property, func=handler)
-
-    def show(self, nid=None, level=ROOT, idhidden=True, filter=None,
-             key=None, reverse=False, line_type='ascii-ex', data_property=None, stdout=True):
->>>>>>> 12d7efd5
         """
         Print the tree structure in hierarchy style.
 
