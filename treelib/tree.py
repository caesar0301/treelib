#!/usr/bin/env python
# -*- coding: utf-8 -*-
# Copyright (C) 2011
# Brett Alistair Kromkamp - brettkromkamp@gmail.com
# Copyright (C) 2012-2025
# Xiaming Chen - chenxm35@gmail.com
# and other contributors.
# All rights reserved.
"""
Tree structure in `treelib`.

The :class:`Tree` object defines the tree-like structure based on :class:`Node` objects.
Trees provide hierarchical data organization with efficient operations for traversal,
modification, search, and visualization.

A new tree can be created from scratch without any parameter or a shallow/deep copy of another tree.
When deep=True, a deepcopy operation is performed on feeding tree parameter and more memory
is required to create the tree.

Key Features:
    - O(1) node lookup and access
    - Multiple traversal modes (depth-first, breadth-first, zigzag)
    - Flexible tree modification (add, remove, move, paste)
    - Rich display options with customizable formatting
    - JSON/dict export and import capabilities
    - Subtree operations and filtering
    - Tree metrics and analysis tools
"""
from __future__ import print_function, unicode_literals

try:
    from builtins import str as text
except ImportError:
    from __builtin__ import str as text  # type: ignore

import codecs
import json
import sys
import uuid
from copy import deepcopy
from typing import Any, Callable, Dict, Iterator, List, Optional, Union, cast

from six import iteritems, python_2_unicode_compatible

try:
    from StringIO import StringIO  # type: ignore
except ImportError:
    from io import StringIO

from .exceptions import (
    DuplicatedNodeIdError,
    InvalidLevelNumber,
    LinkPastRootNodeError,
    LoopError,
    MultipleRootError,
    NodeIDAbsentError,
)
from .node import Node

if sys.version_info >= (3, 9):
    StrList = list[str]
    StrLList = list[list[str]]
    NodeList = list[Node]
    NodeDict = dict[str, Node]
    FilterFunc = Callable[[Node], bool]
    KeyFunc = Callable[[Node], Node]
    PrintFunc = Callable[[bytes], None]
else:
    StrList = List[str]  # Python 3.8 and earlier
    StrLList = List[List[str]]
    NodeList = List[Node]
    NodeDict = Dict[str, Node]
    FilterFunc = Callable[[Node], bool]
    KeyFunc = Callable[[Node], Node]
    PrintFunc = Callable[[bytes], None]


__author__ = "chenxm"


@python_2_unicode_compatible
class Tree(object):
    """
    Hierarchical tree data structure.

    A Tree is a collection of Node objects organized in a hierarchical structure
    with exactly one root node and zero or more child nodes. Each node (except root)
    has exactly one parent, but can have multiple children.

    The tree provides efficient operations for:
    - Adding, removing, and moving nodes
    - Traversing the tree in different orders
    - Searching and filtering nodes
    - Displaying tree structure
    - Exporting to various formats

    Attributes:
        root (str): Identifier of the root node, or None if tree is empty.
        nodes (dict): Dictionary mapping node identifiers to Node objects.

    Constants:
        ROOT (int): Tree traversal starting from root level.
        DEPTH (int): Depth-first tree traversal mode.
        WIDTH (int): Breadth-first tree traversal mode.
        ZIGZAG (int): Zigzag tree traversal mode.

    Example:
        Creating and manipulating a tree::

            tree = Tree()

            # Build structure
            tree.create_node("Company", "company")
            tree.create_node("Engineering", "eng", parent="company")
            tree.create_node("Sales", "sales", parent="company")

            # Add team members
            tree.create_node("Alice", "alice", parent="eng")
            tree.create_node("Bob", "bob", parent="eng")
            tree.create_node("Carol", "carol", parent="sales")

            # Display tree
            tree.show()

            # Find specific nodes
            eng_team = tree.children("eng")
            all_employees = [tree[node].tag for node in tree.expand_tree()
                           if tree.level(node) > 1]

            # Tree operations
            tree.move_node("alice", "sales")  # Alice moves to sales
            subtree = tree.subtree("eng")     # Get engineering subtree
    """

    #: ROOT, DEPTH, WIDTH, ZIGZAG constants :
    ROOT: int = 0
    DEPTH: int = 1
    WIDTH: int = 2
    ZIGZAG: int = 3
    node_class = Node

    def __contains__(self, identifier: str) -> bool:
        """
        Check if a node with the given identifier exists in this tree.

        Implements the 'in' operator for tree membership testing, providing
        a convenient way to check node existence without raising exceptions.

        Args:
            identifier: Node identifier to check for existence.

        Returns:
            bool: True if node exists in tree, False otherwise.

        Example:
            Checking node membership::

                if "user123" in tree:
                    print("User node exists")
                    user = tree["user123"]
                else:
                    print("User node not found")

                # More concise than try/except approach
                exists = "node_id" in tree  # True or False
        """
        return identifier in self.nodes.keys()

    def __init__(
        self,
        tree: Optional["Tree"] = None,
        deep: bool = False,
        node_class: Optional[type] = None,
        identifier: Optional[str] = None,
    ) -> None:
        """
        Initialize a new tree or copy another tree.

        Creates either an empty tree or a copy of an existing tree. When copying,
        you can choose between shallow copy (references to same nodes) or deep copy
        (completely independent nodes and data).

        Args:
            tree: Existing Tree object to copy from. If None, creates empty tree.
            deep: If True, perform deep copy of all nodes and their data.
                 If False, creates shallow copy sharing node references.
            node_class: Custom Node class to use instead of default Node.
                       Must be subclass of Node.
            identifier: Unique identifier for this tree instance.
                       If None, generates UUID automatically.

        Example:
            Different ways to create trees::

                # Empty tree
                tree1 = Tree()

                # Tree with custom identifier
                tree2 = Tree(identifier="my_tree")

                # Shallow copy of existing tree
                tree3 = Tree(tree1)

                # Deep copy with independent data
                tree4 = Tree(tree1, deep=True)

                # Custom node class
                class MyNode(Node):
                    def __init__(self, tag, identifier=None):
                        super().__init__(tag, identifier)
                        self.custom_attr = "value"

                tree5 = Tree(node_class=MyNode)

        Raises:
            AssertionError: If node_class is not a subclass of Node.
        """
        self._identifier: Optional[str] = None
        self._set_identifier(identifier)

        if node_class:
            assert issubclass(node_class, Node)
            self.node_class = node_class

        #: dictionary, identifier: Node object
        self._nodes: NodeDict = {}

        #: Get or set the identifier of the root. This attribute can be accessed and modified
        #: with ``.`` and ``=`` operator respectively.
        self.root: Optional[str] = None

        if tree is not None:
            self.root = tree.root
            for nid, node in iteritems(tree.nodes):
                new_node = deepcopy(node) if deep else node
                self._nodes[nid] = new_node
                if tree.identifier != self._identifier:
                    new_node.clone_pointers(tree.identifier, self._identifier)

    @classmethod
    def from_json(cls, raw: Union[str, bytes, bytearray]):
        """
        Load tree from exported JSON.
        """
        tree = cls()
        json_parsed = json.loads(raw)

        def _append_node(subtree, parent_id=None):
            for tag, node_info in subtree.items():
                node_id = node_info["id"]
                node_data = node_info.get("data")
                tree.create_node(
                    tag=tag, identifier=node_id, parent=parent_id, data=node_data
                )

                for child in node_info.get("children", []):
                    _append_node(child, parent_id=node_id)

        _append_node(json_parsed)
        return tree

    def _clone(
        self,
        identifier: Optional[str] = None,
        with_tree: bool = False,
        deep: bool = False,
    ) -> "Tree":
        """
        Create a clone of this tree instance with optional content copying.

        This method is designed to be overridden by subclasses to enable
        proper cloning of extended tree classes. It provides the foundation
        for subtree and remove_subtree operations while maintaining
        polymorphic behavior.

        Args:
            identifier: Unique identifier for the new tree instance.
                       If None, generates UUID automatically.
            with_tree: If True, copy all nodes from current tree.
                      If False, create empty tree with same class.
            deep: If True and with_tree=True, perform deep copy of node data.
                 If False, create shallow copy sharing node references.

        Returns:
            Tree: New tree instance of the same class as this tree.

        Example:
            Subclassing with custom clone behavior::

                class EnhancedTree(Tree):
                    def __init__(self, metadata=None, **kwargs):
                        super().__init__(**kwargs)
                        self.metadata = metadata or {}

                    def _clone(self, identifier=None, with_tree=False, deep=False):
                        return EnhancedTree(
                            metadata=self.metadata.copy(),
                            identifier=identifier,
                            tree=self if with_tree else None,
                            deep=deep
                        )

                # Custom tree operations preserve metadata
                enhanced = EnhancedTree(metadata={"version": "1.0"})
                subtree = enhanced.subtree("node_id")  # Preserves metadata
        """
        return self.__class__(identifier=identifier, tree=self if with_tree else None, deep=deep)

    @property
    def identifier(self) -> Optional[str]:
        """
        Get the unique identifier of this tree instance.

        Each tree has its own unique identifier used to distinguish it from
        other trees, especially when nodes exist in multiple trees simultaneously.
        This identifier is automatically generated if not provided during creation.

        Returns:
            str or None: The unique identifier of this tree instance.

        Example:
            Using tree identifiers::

                tree1 = Tree(identifier="main_tree")
                tree2 = Tree()  # Auto-generated identifier

                print(tree1.identifier)  # "main_tree"
                print(tree2.identifier)  # UUID string like "abc123..."

                # Used internally for node relationships
                node.predecessor(tree1.identifier)  # Parent in tree1
        """
        return self._identifier

    def _set_identifier(self, nid: Optional[str]) -> None:
        """
        Initialize tree identifier with given value or auto-generate one.

        Private method used during tree creation to set the unique identifier.
        If no identifier is provided, generates a UUID automatically to ensure
        uniqueness across tree instances.

        Args:
            nid: Desired tree identifier, or None to auto-generate.

        Note:
            This is an internal method used during tree initialization.
            The identifier should not be changed after tree creation.
        """
        if nid is None:
            self._identifier = str(uuid.uuid1())
        else:
            self._identifier = nid

    def __getitem__(self, key: str) -> Node:
        """
        Get node by identifier using bracket notation.

        Provides convenient dictionary-style access to nodes. Raises exception
        if node doesn't exist, making it clear when invalid identifiers are used.
        For safer access that returns None instead of raising, use get_node().

        Args:
            key: Node identifier to retrieve.

        Returns:
            Node: The node object with the specified identifier.

        Raises:
            NodeIDAbsentError: If no node with the given identifier exists.

        Example:
            Accessing nodes by identifier::

                # Direct access (raises exception if not found)
                user_node = tree["user123"]
                profile_node = tree["user123_profile"]

                # Use with in operator for safety
                if "user123" in tree:
                    user_node = tree["user123"]
                    print(user_node.tag)
        """
        try:
            return self._nodes[key]
        except KeyError:
            raise NodeIDAbsentError("Node '%s' is not in the tree" % key)

    def __len__(self) -> int:
        """
        Get the total number of nodes in this tree.

        Returns the count of all nodes currently in the tree, including
        the root node. Useful for tree size analysis and iteration bounds.

        Returns:
            int: Total number of nodes in the tree.

        Example:
            Getting tree size::

                tree_size = len(tree)
                print(f"Tree has {tree_size} nodes")

                # Empty tree check
                if len(tree) == 0:
                    print("Tree is empty")

                # Use in comparisons
                if len(tree1) > len(tree2):
                    print("Tree1 is larger")
        """
        return len(self._nodes)

    def __str__(self) -> str:
        """
        Get string representation of the tree structure.

        Returns a formatted tree visualization showing the hierarchical structure
        with default display settings. Useful for debugging, logging, and quick
        inspection of tree contents.

        Returns:
            str: Formatted tree structure as string.

        Example:
            Tree string representation::

                tree = Tree()
                tree.create_node("Root", "root")
                tree.create_node("Child A", "a", parent="root")
                tree.create_node("Child B", "b", parent="root")

                print(str(tree))
                # Output:
                # Root
                # ├── Child A
                # └── Child B

                # Use in logging
                logger.info(f"Current tree structure:\n{tree}")
        """
        self._reader = ""

        def write(line):
            self._reader += line.decode("utf-8") + "\n"

        self.__print_backend(func=write)
        return self._reader

    def __print_backend(
        self,
        nid: Optional[str] = None,
        level: int = ROOT,
        idhidden: bool = True,
        filter: Optional[FilterFunc] = None,
        key: Optional[KeyFunc] = None,
        reverse: bool = False,
        line_type: str = "ascii-ex",
        data_property: Optional[str] = None,
        sorting: bool = True,
        func: PrintFunc = print,
    ) -> None:
        """
        Another implementation of printing tree using Stack
        Print tree structure in hierarchy style.

        For example:

        .. code-block:: bash

            Root
            |___ C01
            |    |___ C11
            |         |___ C111
            |         |___ C112
            |___ C02
            |___ C03
            |    |___ C31

        A more elegant way to achieve this function using Stack
        structure, for constructing the Nodes Stack push and pop nodes
        with additional level info.

        UPDATE: the @key @reverse is present to sort node at each
        level.
        """
        # Factory for proper get_label() function
        if data_property:
            if idhidden:

                def get_label(node: Node) -> str:
                    return getattr(node.data, data_property)

            else:

                def get_label(node: Node) -> str:
                    return "%s[%s]" % (
                        getattr(node.data, data_property),
                        node.identifier,
                    )

        else:
            if idhidden:

                def get_label(node: Node) -> str:
                    return node.tag

            else:

                def get_label(node: Node) -> str:
                    return "%s[%s]" % (node.tag, node.identifier)

        # legacy ordering
        if sorting and key is None:

            def key(node):
                return node

        # iter with func
        for pre, node in self.__get(nid, level, filter, key, reverse, line_type, sorting):
            label = get_label(node)
            func("{0}{1}".format(pre, label).encode("utf-8"))

    def __get(
        self,
        nid: Optional[str],
        level: int,
        filter_: Optional[FilterFunc],
        key: Optional[KeyFunc],
        reverse: bool,
        line_type: str,
        sorting: bool,
    ) -> Iterator[tuple]:
        # default filter
        if filter_ is None:

            def filter_(node):
                return True

        # render characters
        dt = {
            "ascii": ("|", "|-- ", "+-- "),
            "ascii-ex": ("\u2502", "\u251c\u2500\u2500 ", "\u2514\u2500\u2500 "),
            "ascii-exr": ("\u2502", "\u251c\u2500\u2500 ", "\u2570\u2500\u2500 "),
            "ascii-em": ("\u2551", "\u2560\u2550\u2550 ", "\u255a\u2550\u2550 "),
            "ascii-emv": ("\u2551", "\u255f\u2500\u2500 ", "\u2559\u2500\u2500 "),
            "ascii-emh": ("\u2502", "\u255e\u2550\u2550 ", "\u2558\u2550\u2550 "),
        }[line_type]

        return self.__get_iter(nid, level, filter_, key, reverse, dt, [], sorting)

    def __get_iter(
        self,
        nid: Optional[str],
        level: int,
        filter_: FilterFunc,
        key: Optional[KeyFunc],
        reverse: bool,
        dt: tuple,  # tuple[str, str, str]
        is_last: List[bool],
        sorting: bool,
    ) -> Iterator[tuple]:
        dt_vertical_line, dt_line_box, dt_line_corner = dt

        nid = cast(str, self.root if nid is None else nid)
        node = self[nid]

        if level == self.ROOT:
            yield "", node
        else:
            leading = "".join(
                map(
                    lambda x: dt_vertical_line + " " * 3 if not x else " " * 4,
                    is_last[0:-1],
                )
            )
            lasting = dt_line_corner if is_last[-1] else dt_line_box
            yield leading + lasting, node

        if filter_(node) and node.expanded:
            children = [self[i] for i in node.successors(self._identifier) if filter_(self[i])]
            idxlast = len(children) - 1
            if sorting:
                if key:
                    children.sort(key=key, reverse=reverse)
                elif reverse:
                    children = list(reversed(children))
            level += 1
            for idx, child in enumerate(children):
                is_last.append(idx == idxlast)
                for item in self.__get_iter(child.identifier, level, filter_, key, reverse, dt, is_last, sorting):
                    yield item
                is_last.pop()

    def __update_bpointer(self, nid: str, parent_id: Optional[str]) -> None:
        """set self[nid].bpointer"""
        self[nid].set_predecessor(parent_id, self._identifier)

    def __update_fpointer(self, nid: Optional[str], child_id: str, mode: int) -> None:
        if nid is None:
            return
        else:
            self[nid].update_successors(child_id, mode, tree_id=self._identifier)

    def add_node(self, node: Node, parent: Optional[Union[Node, str]] = None) -> None:
        """
        Add an existing node object to the tree.

        Integrates a pre-created Node instance into the tree structure by
        establishing parent-child relationships and updating internal mappings.
        For creating and adding nodes simultaneously, use create_node() instead.

        Args:
            node: Existing Node instance to add to the tree.
                 Must be an instance of the tree's node_class.
            parent: Parent node (Node object or identifier string), or None
                   to make this node the root. If None, tree must be empty.

        Raises:
            OSError: If node is not an instance of the expected node class.
            DuplicatedNodeIdError: If node identifier already exists in tree.
            MultipleRootError: If parent is None but tree already has a root.
            NodeIDAbsentError: If parent identifier doesn't exist in tree.

        Example:
            Adding pre-created nodes::

                # Create nodes first
                root_node = Node("Company", "company")
                dept_node = Node("Engineering", "eng")

                # Add to tree
                tree.add_node(root_node)  # Root node
                tree.add_node(dept_node, parent="company")  # Child node

                # Adding with Node object as parent
                mgr_node = Node("Manager", "mgr")
                tree.add_node(mgr_node, parent=dept_node)
        """
        if not isinstance(node, self.node_class):
            raise OSError("First parameter must be object of {}".format(self.node_class))

        if node.identifier in self._nodes:
            raise DuplicatedNodeIdError("Can't create node " "with ID '%s'" % node.identifier)

        pid = parent.identifier if isinstance(parent, self.node_class) else parent

        if pid is None:
            if self.root is not None:
                raise MultipleRootError("A tree takes one root merely.")
            else:
                self.root = node.identifier
        elif not self.contains(pid):
            raise NodeIDAbsentError("Parent node '%s' " "is not in the tree" % pid)

        pid = cast(str, pid)
        self._nodes.update({node.identifier: node})
        self.__update_fpointer(pid, node.identifier, self.node_class.ADD)
        self.__update_bpointer(node.identifier, pid)
        node.set_initial_tree_id(cast(str, self._identifier))

    def all_nodes(self) -> NodeList:
        """
        Get all nodes in the tree as a list.

        Returns a list containing all Node objects currently in the tree.
        The order is not guaranteed. For ordered traversal, use expand_tree().
        Useful for operations that need to process all nodes simultaneously.

        Returns:
            list[Node]: List of all Node objects in the tree.

        Example:
            Processing all nodes::

                # Get all nodes
                all_nodes = tree.all_nodes()
                print(f"Total nodes: {len(all_nodes)}")

                # Process each node
                for node in all_nodes:
                    print(f"Node: {node.tag}")

                # Filter nodes by property
                leaf_nodes = [node for node in tree.all_nodes()
                             if node.is_leaf(tree.identifier)]
        """
        return list(self._nodes.values())

    def all_nodes_itr(self) -> Any:
        """
        Get all nodes in the tree as an iterator.

        Returns an iterator over all Node objects in the tree, providing
        memory-efficient access for large trees. Useful when you need to
        process nodes one at a time without loading all into memory.

        Returns:
            Iterator[Node]: Iterator over all Node objects in the tree.

        Example:
            Memory-efficient node processing::

                # Iterate without loading all nodes
                for node in tree.all_nodes_itr():
                    if node.tag.startswith("temp_"):
                        process_temporary_node(node)

                # Use with filter operations
                filtered = filter(lambda n: n.data is not None,
                                tree.all_nodes_itr())

        Note:
            Added by William Rusnack for memory efficiency.
        """
        return self._nodes.values()

    def ancestor(self, nid: str, level: Optional[int] = None) -> Optional[str]:
        """
        Get the ancestor node at a specific level above the given node.

        Traverses up the tree hierarchy from the specified node to find an
        ancestor at the desired level. If no level is specified, returns
        the immediate parent. Useful for navigating tree hierarchies.

        Args:
            nid: Identifier of the node to start from.
            level: Target level of the ancestor (0 = root). If None,
                  returns immediate parent.

        Returns:
            str or None: Identifier of the ancestor node, or None if not found.

        Raises:
            NodeIDAbsentError: If nid doesn't exist in the tree.
            InvalidLevelNumber: If level is invalid (>= descendant level).

        Example:
            Finding ancestors::

                # Get immediate parent
                parent_id = tree.ancestor("grandchild")

                # Get ancestor at specific level
                root_id = tree.ancestor("grandchild", level=0)  # Root
                grandparent_id = tree.ancestor("grandchild", level=1)

                # Use in hierarchy navigation
                if tree.ancestor("node", level=0) == "root":
                    print("Node is in main hierarchy")
        """
        if not self.contains(nid):
            raise NodeIDAbsentError("Node '%s' is not in the tree" % nid)

        descendant = self[nid]
        ascendant = self[nid]._predecessor[self._identifier]
        ascendant_level = self.level(ascendant)

        if level is None:
            return ascendant
        elif nid == self.root:
            return self[nid]
        elif level >= self.level(descendant.identifier):
            raise InvalidLevelNumber(
                "Descendant level (level %s) must be greater \
                                      than its ancestor's level (level %s)"
                % (str(self.level(descendant.identifier)), level)
            )

        while ascendant is not None:
            if ascendant_level == level:
                return self[ascendant]
            else:
                descendant = ascendant
                ascendant = self[descendant]._predecessor[self._identifier]
                ascendant_level = self.level(ascendant)
        return None

    def children(self, nid: str) -> NodeList:
        """
        Get all direct children of the specified node.

        Returns a list of Node objects that are immediate children of the
        given node. The order follows the insertion order unless the tree
        has been sorted. Returns empty list if node has no children.

        Args:
            nid: Identifier of the parent node.

        Returns:
            list[Node]: List of child Node objects. Empty if no children.

        Raises:
            NodeIDAbsentError: If nid doesn't exist in the tree.

        Example:
            Working with child nodes::

                # Get all children
                child_nodes = tree.children("parent_id")
                print(f"Parent has {len(child_nodes)} children")

                # Process each child
                for child in tree.children("parent_id"):
                    print(f"Child: {child.tag}")

                # Check if node has children
                if tree.children("node_id"):
                    print("Node has children")
                else:
                    print("Node is a leaf")
        """
        return [self[i] for i in self.is_branch(nid)]

    def contains(self, nid: str) -> bool:
        """
        Check if the tree contains a node with the given identifier.

        Determines whether a node with the specified identifier exists
        in this tree. Equivalent to using the 'in' operator but provided
        as an explicit method for clarity and consistency.

        Args:
            nid: Node identifier to check for existence.

        Returns:
            bool: True if node exists in tree, False otherwise.

        Example:
            Checking node existence::

                # Explicit method call
                if tree.contains("user123"):
                    print("User node exists")

                # Equivalent using 'in' operator
                if "user123" in tree:
                    print("User node exists")

                # Use before operations
                if tree.contains("node_id"):
                    tree.move_node("node_id", "new_parent")
        """
        return True if nid in self._nodes else False

    def create_node(
        self,
        tag: Optional[str] = None,
        identifier: Optional[str] = None,
        parent: Optional[Union[Node, str]] = None,
        data: Any = None,
    ) -> Node:
        """
        Create and add a new node to the tree.

        This is the primary method for building tree structures. Creates a new node
        with the specified properties and attaches it to the given parent. If no
        parent is specified, the node becomes the root (only allowed if tree is empty).

        Args:
            tag: Human-readable label for display. If None, uses identifier.
            identifier: Unique ID for the node. If None, generates UUID automatically.
            parent: Parent node identifier, Node object, or None for root.
                   Must be None if tree is empty, must exist if tree has nodes.
            data: Optional user data to associate with this node.

        Returns:
            Node: The newly created Node object.

        Raises:
            DuplicatedNodeIdError: If identifier already exists in the tree.
            MultipleRootError: If parent is None but tree already has a root.
            NodeIDAbsentError: If parent identifier doesn't exist in the tree.

        Example:
            Building a family tree::

                tree = Tree()

                # Create root (no parent)
                tree.create_node("Grandpa", "grandpa")

                # Add children
                tree.create_node("Dad", "dad", parent="grandpa")
                tree.create_node("Uncle", "uncle", parent="grandpa")

                # Add grandchildren
                tree.create_node("Me", "me", parent="dad")
                tree.create_node("Sister", "sister", parent="dad")

                # Add node with custom data
                tree.create_node("Baby", "baby", parent="me",
                               data={"age": 1, "cute": True})
        """
        node = self.node_class(tag=tag, identifier=identifier, data=data)
        self.add_node(node, parent)
        return node

    def depth(self, node: Optional[Node] = None) -> int:
        """
        Get the maximum depth of the tree or the level of a specific node.

        When called without arguments, returns the maximum depth of the entire
        tree (distance from root to deepest leaf). When called with a node,
        returns the level of that specific node (distance from root).

        Args:
            node: Node object or identifier string. If None, returns tree depth.
                 If provided, returns the level of this specific node.

        Returns:
            int: Tree depth (max level) or node level. Root is at level 0.

        Raises:
            NodeIDAbsentError: If specified node doesn't exist in the tree.

        Example:
            Measuring tree dimensions::

                # Get overall tree depth
                max_depth = tree.depth()
                print(f"Tree depth: {max_depth}")

                # Get specific node level
                node_level = tree.depth("some_node")
                node_level2 = tree.depth(tree["some_node"])  # Same result

                # Use for tree analysis
                if tree.depth() > 5:
                    print("Tree is quite deep")
        """
        ret = 0
        if node is None:
            # Get maximum level of this tree
            leaves = self.leaves()
            for leave in leaves:
                level = self.level(leave.identifier)
                ret = level if level >= ret else ret
        else:
            # Get level of the given node
            if not isinstance(node, self.node_class):
                nid = node
            else:
                nid = node.identifier
            if not self.contains(nid):
                raise NodeIDAbsentError("Node '%s' is not in the tree" % nid)
            ret = self.level(nid)
        return ret

    def expand_tree(
        self,
        nid: Optional[str] = None,
        mode: int = DEPTH,
        filter: Optional[FilterFunc] = None,
        key: Optional[KeyFunc] = None,
        reverse: bool = False,
        sorting: bool = True,
    ) -> Iterator[str]:
        """
        Traverse the tree and yield node identifiers in specified order.

        This is the primary method for tree iteration, providing flexible traversal
        with multiple algorithms, filtering, and sorting options. Essential for most
        tree processing operations.

        Args:
            nid: Starting node identifier. If None, starts from tree root.
                Must exist in the tree if specified.
            mode: Traversal algorithm to use:
                 Tree.DEPTH (0) - Depth-first search (default)
                 Tree.WIDTH (1) - Breadth-first search
                 Tree.ZIGZAG (2) - ZigZag traversal (alternating levels)
            filter: Optional function to filter nodes during traversal.
                   Takes Node object, returns bool. If False, node and its
                   entire subtree are skipped.
            key: Sorting function for nodes at each level. Takes Node object,
                returns comparison key. If None and sorting=True, sorts by node.
            reverse: If True, reverse the sorting order at each level.
            sorting: If True, sort nodes at each level using key function.
                    If False, preserve insertion order (key/reverse ignored).

        Yields:
            str: Node identifiers in traversal order.

        Raises:
            NodeIDAbsentError: If nid doesn't exist in the tree.
            ValueError: If mode is not a valid traversal constant.

        Example:
            Different traversal patterns::

                tree = Tree()
                tree.create_node("A", "a")
                tree.create_node("B", "b", parent="a")
                tree.create_node("C", "c", parent="a")
                tree.create_node("D", "d", parent="b")
                tree.create_node("E", "e", parent="c")

                # Depth-first (default): A, B, D, C, E
                for node_id in tree.expand_tree():
                    print(f"DFS: {tree[node_id].tag}")

                # Breadth-first: A, B, C, D, E
                for node_id in tree.expand_tree(mode=Tree.WIDTH):
                    print(f"BFS: {tree[node_id].tag}")

                # ZigZag traversal
                for node_id in tree.expand_tree(mode=Tree.ZIGZAG):
                    print(f"ZigZag: {tree[node_id].tag}")

                # Filtered traversal (only nodes with vowels)
                vowel_filter = lambda node: any(v in node.tag.lower() for v in 'aeiou')
                for node_id in tree.expand_tree(filter=vowel_filter):
                    print(f"Vowels: {tree[node_id].tag}")

                # Sorted by tag, reversed
                for node_id in tree.expand_tree(key=lambda x: x.tag, reverse=True):
                    print(f"Sorted: {tree[node_id].tag}")

                # From specific subtree
                for node_id in tree.expand_tree(nid="b"):
                    print(f"Subtree: {tree[node_id].tag}")

        Common Usage Patterns::

            # Process all nodes
            for node_id in tree.expand_tree():
                process_node(tree[node_id])

            # Get all node tags
            tags = [tree[nid].tag for nid in tree.expand_tree()]

            # Find specific nodes
            matching_nodes = [nid for nid in tree.expand_tree()
                             if tree[nid].tag.startswith("prefix")]

            # Level-order processing
            for node_id in tree.expand_tree(mode=Tree.WIDTH):
                level = tree.level(node_id)
                print(f"Level {level}: {tree[node_id].tag}")

        Performance:
            - Time complexity: O(n) where n is number of visited nodes
            - Memory: O(h) where h is tree height (for traversal stack)
            - Generator-based: memory efficient for large trees

        Note:
            This is a generator function - it yields results lazily. Perfect for
            large trees where you might not need to visit all nodes, or when
            memory efficiency is important.
        """
        nid = cast(str, self.root if nid is None else nid)
        if not self.contains(nid):
            raise NodeIDAbsentError("Node '%s' is not in the tree" % nid)

        filter = (lambda x: True) if (filter is None) else filter
        if filter(self[nid]):
            yield nid
            queue = [self[i] for i in self[nid].successors(self._identifier) if filter(self[i])]
            if mode in [self.DEPTH, self.WIDTH]:
                if sorting:
                    queue.sort(key=key, reverse=reverse)
                while queue:
                    yield queue[0].identifier
                    expansion = [self[i] for i in queue[0].successors(self._identifier) if filter(self[i])]
                    if sorting:
                        expansion.sort(key=key, reverse=reverse)
                    if mode is self.DEPTH:
                        queue = expansion + queue[1:]  # depth-first
                    elif mode is self.WIDTH:
                        queue = queue[1:] + expansion  # width-first

            elif mode is self.ZIGZAG:
                # Suggested by Ilya Kuprik (ilya-spy@ynadex.ru).
                stack_fw: NodeList = []
                queue.reverse()
                stack = stack_bw = queue
                direction = False
                while stack:
                    expansion = [self[i] for i in stack[0].successors(self._identifier) if filter(self[i])]
                    yield stack.pop(0).identifier
                    if direction:
                        expansion.reverse()
                        stack_bw = expansion + stack_bw
                    else:
                        stack_fw = expansion + stack_fw
                    if not stack:
                        direction = not direction
                        stack = stack_fw if direction else stack_bw

            else:
                raise ValueError("Traversal mode '{}' is not supported".format(mode))

    def filter_nodes(self, func: FilterFunc) -> Iterator[Node]:
        """
        Filter all nodes in the tree using a custom function.

        Applies the given function to every node and returns an iterator over
        nodes where the function returns True. Useful for finding specific
        types of nodes or nodes with certain properties.

        Args:
            func: Function that takes a Node object and returns bool.
                 True means include the node in results.

        Returns:
            Iterator[Node]: Iterator over nodes where func returns True.

        Example:
            Filtering nodes by criteria::

                # Find all leaf nodes
                leaves = list(tree.filter_nodes(lambda n: n.is_leaf(tree.identifier)))

                # Find nodes with specific data
                important_nodes = list(tree.filter_nodes(
                    lambda n: hasattr(n.data, 'priority') and n.data.priority == 'high'
                ))

                # Find nodes by tag pattern
                temp_nodes = list(tree.filter_nodes(
                    lambda n: n.tag.startswith('temp_')
                ))

                # Memory efficient processing
                for node in tree.filter_nodes(lambda n: n.data is not None):
                    process_node_with_data(node)

        Note:
            Added by William Rusnack for flexible node filtering.
        """
        return filter(func, self.all_nodes_itr())

    def get_node(self, nid: Optional[str]) -> Optional[Node]:
        """
        Safely get a node by identifier without raising exceptions.

        Provides null-safe access to nodes, returning None if the node
        doesn't exist instead of raising an exception. Preferred over
        bracket notation when node existence is uncertain.

        Args:
            nid: Node identifier to retrieve, or None.

        Returns:
            Node or None: The node object if found, None otherwise.

        Example:
            Safe node access::

                # Safe access (no exception)
                node = tree.get_node("might_not_exist")
                if node is not None:
                    print(f"Found: {node.tag}")
                else:
                    print("Node not found")

                # Compare with bracket notation
                try:
                    node = tree["might_not_exist"]  # Raises exception
                except NodeIDAbsentError:
                    node = None

                # Use in conditional logic
                user_node = tree.get_node("user123")
                if user_node and user_node.data.active:
                    process_active_user(user_node)
        """
        if nid is None or not self.contains(nid):
            return None
        return self._nodes[nid]

    def is_branch(self, nid: str) -> StrList:
        """
        Get the list of child node identifiers for the specified node.

        Returns the identifiers of all direct children of the given node.
        Despite the name suggesting a boolean, this method actually returns
        the list of child identifiers. Use children() for Node objects.

        Args:
            nid: Identifier of the parent node. Cannot be None.

        Returns:
            list[str]: List of child node identifiers. Empty if no children.

        Raises:
            OSError: If nid is None.
            NodeIDAbsentError: If nid doesn't exist in the tree.

        Example:
            Getting child identifiers::

                # Get child IDs
                child_ids = tree.is_branch("parent_id")
                for child_id in child_ids:
                    print(f"Child ID: {child_id}")

                # Check if node has children
                if tree.is_branch("node_id"):
                    print("Node has children")

                # Use with node objects
                child_nodes = [tree[child_id] for child_id in tree.is_branch("parent")]
        """
        if nid is None:
            raise OSError("First parameter can't be None")
        if not self.contains(nid):
            raise NodeIDAbsentError("Node '%s' is not in the tree" % nid)

        try:
            fpointer = self[nid].successors(self._identifier)
        except KeyError:
            fpointer = []
        return fpointer

    def leaves(self, nid: Optional[str] = None) -> NodeList:
        """
        Get all leaf nodes in the tree or subtree.

        Returns all nodes that have no children. If a starting node is specified,
        only considers leaves within that subtree. Leaf nodes are terminal nodes
        in the tree structure and often represent end points in hierarchies.

        Args:
            nid: Root of subtree to search. If None, searches entire tree.

        Returns:
            list[Node]: List of all leaf Node objects in the specified scope.

        Example:
            Finding leaf nodes::

                # Get all leaves in tree
                all_leaves = tree.leaves()
                print(f"Tree has {len(all_leaves)} leaf nodes")

                # Get leaves in specific subtree
                subtree_leaves = tree.leaves("department_root")

                # Process leaf nodes
                for leaf in tree.leaves():
                    print(f"Leaf: {leaf.tag}")

                # Find deepest nodes
                max_level = max(tree.level(leaf.identifier) for leaf in tree.leaves())
                deepest_leaves = [leaf for leaf in tree.leaves()
                                if tree.level(leaf.identifier) == max_level]
        """
        leaves = []
        if nid is None:
            for node in self._nodes.values():
                if node.is_leaf(self._identifier):
                    leaves.append(node)
        else:
            for node in self.expand_tree(nid):
                if self[node].is_leaf(self._identifier):
                    leaves.append(self[node])
        return leaves

    def level(self, nid: str, filter: Optional[FilterFunc] = None) -> int:
        """
        Get the level (depth) of a node in the tree hierarchy.

        Returns the distance from the root to the specified node, where
        the root is at level 0. Optionally filters the path calculation
        by excluding certain nodes.

        Args:
            nid: Identifier of the node to get level for.
            filter: Optional function to filter nodes during path calculation.
                   Takes Node object, returns bool. Filtered nodes are excluded.

        Returns:
            int: Level of the node (0 for root, 1 for root's children, etc.)

        Example:
            Getting node levels::

                # Basic level calculation
                root_level = tree.level("root")        # 0
                child_level = tree.level("child")      # 1
                grandchild_level = tree.level("gc")    # 2

                # Use for tree analysis
                max_depth = max(tree.level(node.identifier)
                              for node in tree.all_nodes())

                # Filtered level calculation
                level = tree.level("node", filter=lambda n: n.tag != "skip")
        """
        return len([n for n in self.rsearch(nid, filter)]) - 1

    def link_past_node(self, nid: str):
        """
        Remove a node while preserving connections between its parent and children.

        Deletes the specified node but maintains the tree structure by directly
        connecting the node's parent to all of its children. This operation
        effectively "links past" the node, removing it from the hierarchy
        without breaking the tree connections.

        Args:
            nid: Identifier of the node to link past and remove.

        Raises:
            NodeIDAbsentError: If nid doesn't exist in the tree.
            LinkPastRootNodeError: If attempting to link past the root node.

        Example:
            Linking past nodes::

                # Before: Root -> Manager -> Employee1, Employee2
                tree.link_past_node("Manager")
                # After: Root -> Employee1, Employee2

                # Useful for flattening hierarchies
                middle_managers = ["mgr1", "mgr2", "mgr3"]
                for mgr in middle_managers:
                    if tree.contains(mgr):
                        tree.link_past_node(mgr)

                # Cannot link past root
                try:
                    tree.link_past_node(tree.root)
                except LinkPastRootNodeError:
                    print("Cannot link past root node")
        """
        if not self.contains(nid):
            raise NodeIDAbsentError("Node '%s' is not in the tree" % nid)
        if self.root == nid:
            raise LinkPastRootNodeError("Cannot link past the root node, " "delete it with remove_node()")
        # Get the parent of the node we are linking past
        parent = self[self[nid].predecessor(self._identifier)]
        # Set the children of the node to the parent
        for child in self[nid].successors(self._identifier):
            self[child].set_predecessor(parent.identifier, self._identifier)
        # Link the children to the parent
        for id_ in self[nid].successors(self._identifier) or []:
            parent.update_successors(id_, tree_id=self._identifier)
        # Delete the node
        parent.update_successors(nid, mode=parent.DELETE, tree_id=self._identifier)
        del self._nodes[nid]

    def move_node(self, source: str, destination: str) -> None:
        """
        Move a node from its current parent to a new parent.

        Changes the parent-child relationship by moving the source node
        (and its entire subtree) from its current parent to the specified
        destination parent. This operation preserves the subtree structure
        while reorganizing the tree hierarchy.

        Args:
            source: Identifier of the node to move.
            destination: Identifier of the new parent node.

        Raises:
            NodeIDAbsentError: If source or destination node doesn't exist.
            LoopError: If moving would create a circular reference
                      (destination is a descendant of source).

        Example:
            Reorganizing tree structure::

                # Move employee between departments
                tree.move_node("employee123", "sales_dept")

                # Move entire department
                tree.move_node("engineering_dept", "new_division")

                # Prevent circular moves (this would raise LoopError)
                try:
                    tree.move_node("parent", "child_of_parent")
                except LoopError:
                    print("Cannot create circular reference")

                # Bulk reorganization
                employees = ["emp1", "emp2", "emp3"]
                for emp in employees:
                    tree.move_node(emp, "new_manager")
        """
        if not self.contains(source) or not self.contains(destination):
            raise NodeIDAbsentError
        elif self.is_ancestor(source, destination):
            raise LoopError

        parent = self[source].predecessor(self._identifier)
        self.__update_fpointer(parent, source, self.node_class.DELETE)
        self.__update_fpointer(destination, source, self.node_class.ADD)
        self.__update_bpointer(source, destination)

    def is_ancestor(self, ancestor: str, grandchild: str) -> bool:
        """
        Check if one node is an ancestor of another node.

        Determines whether the ancestor node appears in the path from
        the grandchild node to the root. An ancestor is any node that
        appears above another node in the tree hierarchy.

        Args:
            ancestor: Identifier of the potential ancestor node.
            grandchild: Identifier of the potential descendant node.

        Returns:
            bool: True if ancestor is indeed an ancestor of grandchild,
                 False otherwise.

        Example:
            Checking ancestry relationships::

                # Direct parent-child
                is_parent = tree.is_ancestor("parent", "child")  # True

                # Multi-level ancestry
                is_grandparent = tree.is_ancestor("grandparent", "grandchild")  # True

                # Not related
                is_ancestor = tree.is_ancestor("sibling1", "sibling2")  # False

                # Prevent circular moves
                if not tree.is_ancestor("node_to_move", "new_parent"):
                    tree.move_node("node_to_move", "new_parent")
                else:
                    print("Cannot create circular reference")
        """
        parent = self[grandchild].predecessor(self._identifier)
        child = grandchild
        while parent is not None:
            if parent == ancestor:
                return True
            else:
                child = self[child].predecessor(self._identifier)
                parent = self[child].predecessor(self._identifier)
        return False

    @property
    def nodes(self) -> NodeDict:
        """
        Get the internal dictionary mapping node identifiers to Node objects.

        Returns the underlying dictionary that stores all nodes in the tree,
        mapping from node identifiers to Node instances. Useful for direct
        access to the node collection and bulk operations.

        Returns:
            dict[str, Node]: Dictionary mapping node IDs to Node objects.

        Example:
            Working with the nodes dictionary::

                # Get all node identifiers
                all_ids = list(tree.nodes.keys())

                # Get all node objects
                all_nodes = list(tree.nodes.values())

                # Direct access to nodes dict
                nodes_dict = tree.nodes
                for node_id, node in nodes_dict.items():
                    print(f"ID: {node_id}, Tag: {node.tag}")

                # Bulk operations
                total_nodes = len(tree.nodes)
                has_node = "some_id" in tree.nodes
        """
        return self._nodes

    def parent(self, nid: str) -> Optional[Node]:
        """
        Get the parent Node object of the specified node.

        Returns the immediate parent of the given node, or None if the node
        is the root or has no parent. Provides object-based access to the
        parent, unlike ancestor() which returns identifiers.

        Args:
            nid: Identifier of the node whose parent to retrieve.

        Returns:
            Node or None: Parent Node object, or None if node is root.

        Raises:
            NodeIDAbsentError: If nid doesn't exist in the tree.

        Example:
            Working with parent relationships::

                # Get parent node
                parent_node = tree.parent("child_id")
                if parent_node:
                    print(f"Parent: {parent_node.tag}")
                else:
                    print("Node is root or orphaned")

                # Navigate up the hierarchy
                current = "leaf_node"
                while tree.parent(current):
                    current = tree.parent(current).identifier
                    print(f"Ancestor: {tree[current].tag}")

                # Check parent properties
                parent = tree.parent("employee")
                if parent and hasattr(parent.data, 'department'):
                    print(f"Department: {parent.data.department}")
        """
        if not self.contains(nid):
            raise NodeIDAbsentError("Node '%s' is not in the tree" % nid)

        pid = self[nid].predecessor(self._identifier)
        if pid is None or not self.contains(pid):
            return None

        return self[pid]

    def merge(self, nid: Optional[str], new_tree: "Tree", deep: bool = False) -> None:
        """Patch @new_tree on current tree by pasting new_tree root children on current tree @nid node.

        Consider the following tree:
        >>> current.show()
        root
        ├── A
        └── B
        >>> new_tree.show()
        root2
        ├── C
        └── D
            └── D1
        Merging new_tree on B node:
        >>>current.merge('B', new_tree)
        >>>current.show()
        root
        ├── A
        └── B
            ├── C
            └── D
                └── D1

        Note: if current tree is empty and nid is None, the new_tree root will be used as root on current tree. In all
        other cases new_tree root is not pasted.
        """
        if new_tree.root is None:
            return

        if nid is None:
            if self.root is None:
                new_tree_root = new_tree[new_tree.root]
                self.add_node(new_tree_root)
                nid = new_tree.root
            else:
                raise ValueError('Must define "nid" under which new tree is merged.')
        for child in new_tree.children(new_tree.root):
            self.paste(nid=nid, new_tree=new_tree.subtree(child.identifier), deep=deep)

    def paste(self, nid: str, new_tree: "Tree", deep: bool = False) -> None:
        """
        Paste a @new_tree to the original one by linking the root
        of new tree to given node (nid).

        Update: add @deep copy of pasted tree.
        """
        assert isinstance(new_tree, Tree)

        if new_tree.root is None:
            return

        if nid is None:
            raise ValueError('Must define "nid" under which new tree is pasted.')

        if not self.contains(nid):
            raise NodeIDAbsentError("Node '%s' is not in the tree" % nid)

        set_joint = set(new_tree._nodes) & set(self._nodes)  # joint keys
        if set_joint:
            raise ValueError("Duplicated nodes %s exists." % list(map(text, set_joint)))

        for cid, node in iteritems(new_tree.nodes):
            if deep:
                node = deepcopy(new_tree[node])
            self._nodes.update({cid: node})
            node.clone_pointers(new_tree.identifier, self._identifier)

        self.__update_bpointer(new_tree.root, nid)
        self.__update_fpointer(nid, new_tree.root, self.node_class.ADD)

    def paths_to_leaves(self) -> StrLList:
        """
        Use this function to get the identifiers allowing to go from the root
        nodes to each leaf.

        :return: a list of list of identifiers, root being not omitted.

        For example:

        .. code-block:: python

            Harry
            |___ Bill
            |___ Jane
            |    |___ Diane
            |         |___ George
            |              |___ Jill
            |         |___ Mary
            |    |___ Mark

        Expected result:

        .. code-block:: python

            [['harry', 'jane', 'diane', 'mary'],
             ['harry', 'jane', 'mark'],
             ['harry', 'jane', 'diane', 'george', 'jill'],
             ['harry', 'bill']]

        """
        res = []

        for leaf in self.leaves():
            res.append([nid for nid in self.rsearch(leaf.identifier)][::-1])

        return res

    def remove_node(self, identifier: str) -> int:
        """Remove a node indicated by 'identifier' with all its successors.
        Return the number of removed nodes.
        """
        if not self.contains(identifier):
            raise NodeIDAbsentError("Node '%s' " "is not in the tree" % identifier)

        parent = self[identifier].predecessor(self._identifier)

        # Remove node and its children
        removed = list(self.expand_tree(identifier))

        for id_ in removed:
            if id_ == self.root:
                self.root = None
            self.__update_bpointer(id_, None)
            for cid in self[id_].successors(self._identifier) or []:
                self.__update_fpointer(id_, cid, self.node_class.DELETE)

        # Update parent info
        self.__update_fpointer(parent, identifier, self.node_class.DELETE)
        self.__update_bpointer(identifier, None)

        for id_ in removed:
            self.nodes.pop(id_)
        return len(removed)

    def remove_subtree(self, nid: str, identifier: Optional[str] = None) -> "Tree":
        """
        Get a subtree with ``nid`` being the root. If nid is None, an
        empty tree is returned.

        For the original tree, this method is similar to
        `remove_node(self,nid)`, because given node and its children
        are removed from the original tree in both methods.
        For the returned value and performance, these two methods are
        different:

            * `remove_node` returns the number of deleted nodes;
            * `remove_subtree` returns a subtree of deleted nodes;

        You are always suggested to use `remove_node` if your only to
        delete nodes from a tree, as the other one need memory
        allocation to store the new tree.

        :return: a :class:`Tree` object.
        """
        st = self._clone(identifier)
        if nid is None:
            return st

        if not self.contains(nid):
            raise NodeIDAbsentError("Node '%s' is not in the tree" % nid)
        st.root = nid

        # in original tree, the removed nid will be unreferenced from its
        # parents children
        parent = self[nid].predecessor(self._identifier)

        removed = list(self.expand_tree(nid))
        for id_ in removed:
            if id_ == self.root:
                self.root = None
            st._nodes.update({id_: self._nodes.pop(id_)})
            st[id_].clone_pointers(cast(str, self._identifier), cast(str, st.identifier))
            st[id_].reset_pointers(self._identifier)
            if id_ == nid:
                st[id_].set_predecessor(None, st.identifier)
        self.__update_fpointer(parent, nid, self.node_class.DELETE)
        return st

    def rsearch(self, nid: str, filter: Optional[FilterFunc] = None) -> Iterator[str]:
        """
        Traverse the tree branch along the branch from nid to its
        ancestors (until root).

        :param filter: the function of one variable to act on the :class:`Node` object.
        """
        if nid is None:
            return

        if not self.contains(nid):
            raise NodeIDAbsentError("Node '%s' is not in the tree" % nid)

        filter = (lambda x: True) if (filter is None) else filter

        current = nid
        while current is not None:
            if filter(self[current]):
                yield current
            # subtree() hasn't update the bpointer
            current = self[current].predecessor(self._identifier) if self.root != current else None

    def save2file(
        self,
        filename: str,
        nid: Optional[str] = None,
        level: int = ROOT,
        idhidden: bool = True,
        filter: Optional[FilterFunc] = None,
        key: Optional[KeyFunc] = None,
        reverse: bool = False,
        line_type: str = "ascii-ex",
        data_property: Optional[str] = None,
        sorting: bool = True,
    ) -> None:
        """
        Save the tree into file for offline analysis.
        """

        def _write_line(line, f):
            f.write(line + b"\n")

        def handler(x):
            return _write_line(x, open(filename, "ab"))

        self.__print_backend(
            nid,
            level,
            idhidden,
            filter,
            key,
            reverse,
            line_type,
            data_property,
            sorting,
            func=handler,
        )

    def show(
        self,
        nid: Optional[str] = None,
        level: int = ROOT,
        idhidden: bool = True,
        filter: Optional[FilterFunc] = None,
        key: Optional[KeyFunc] = None,
        reverse: bool = False,
        line_type: str = "ascii-ex",
        data_property: Optional[str] = None,
        stdout: bool = True,
        sorting: bool = True,
    ) -> Optional[str]:
        """
        Display the tree structure in a beautiful hierarchical format.

        This method provides rich visualization options for tree structures, allowing
        customization of appearance, content filtering, and display properties. Perfect
        for debugging, documentation, and user interfaces.

        Args:
            nid: Starting node identifier. If None, starts from root.
            level: Starting level (0 for root). Mainly for internal use.
            idhidden: If True, hide node identifiers in output (cleaner display).
                     If False, show both tag and identifier as "tag[id]".
            filter: Function to selectively display nodes. Takes Node object,
                   returns bool. Filtered nodes and their subtrees are hidden.
            key: Sorting function for nodes at each level. Takes Node object,
                returns comparison key. If None and sorting=True, sorts by Node.
            reverse: If True, reverse the sorting order at each level.
            line_type: Visual style for tree connections. Options:
                      'ascii' - Simple |-- style
                      'ascii-ex' - Unicode ├── style (default)
                      'ascii-exr' - Unicode with rounded corners
                      'ascii-em' - Double-line Unicode ╠══ style
                      'ascii-emv' - Mixed vertical Unicode style
                      'ascii-emh' - Mixed horizontal Unicode style
            data_property: If specified, display this property from node.data
                          instead of node.tag. Useful for rich data objects.
            stdout: If True, print to console. If False, return as string.
            sorting: If True, sort nodes at each level. If False, preserve
                    insertion order (key and reverse are ignored).

        Returns:
            str or None: If stdout=False, returns formatted string.
                        If stdout=True, prints to console and returns None.

        Example:
            Different display styles::

                tree = Tree()
                tree.create_node("Root", "root")
                tree.create_node("Child A", "a", parent="root")
                tree.create_node("Child B", "b", parent="root")

                # Basic display
                tree.show()

                # Fancy style with IDs
                tree.show(idhidden=False, line_type="ascii-em")

                # Filtered display (only nodes starting with 'C')
                tree.show(filter=lambda x: x.tag.startswith('C'))

                # Sorted by tag, reversed
                tree.show(key=lambda x: x.tag, reverse=True)

                # Show custom data property
                tree.show(data_property="name")  # If node.data.name exists

                # Return as string instead of printing
                tree_str = tree.show(stdout=False)

        Output styles::

            ascii:        Root
                         |-- Child A
                         |-- Child B

            ascii-ex:     Root
                         ├── Child A
                         └── Child B

            ascii-em:     Root
                         ╠══ Child A
                         ╚══ Child B

        Note:
            The tree display automatically handles complex hierarchies with proper
            indentation and connection lines. Very large trees may be truncated
            for performance reasons.
        """
        self._reader = ""

        def write(line):
            self._reader += line.decode("utf-8") + "\n"

        try:
            self.__print_backend(
                nid,
                level,
                idhidden,
                filter,
                key,
                reverse,
                line_type,
                data_property,
                sorting,
                func=write,
            )
        except NodeIDAbsentError:
            print("Tree is empty")

        if stdout:
            print(self._reader)
        else:
            return self._reader

    def siblings(self, nid: str) -> NodeList:
        """
        Return the siblings of given @nid.

        If @nid is root or there are no siblings, an empty list is returned.
        """
        siblings = []

        if nid != self.root:
            pid = self[nid].predecessor(self._identifier)
            siblings = [self[i] for i in self[pid].successors(self._identifier) if i != nid]

        return siblings

    def size(self, level: Optional[int] = None) -> int:
        """
        Get the number of nodes of the whole tree if @level is not
        given. Otherwise, the total number of nodes at specific level
        is returned.

        @param level The level number in the tree. It must be between
        [0, tree.depth].

        Otherwise, InvalidLevelNumber exception will be raised.
        """
        if level is None:
            return len(self._nodes)
        else:
            try:
                level = int(level)
                return len([node for node in self.all_nodes_itr() if self.level(node.identifier) == level])
            except Exception:
                raise TypeError("level should be an integer instead of '%s'" % type(level))

    def subtree(self, nid: str, identifier: Optional[str] = None) -> "Tree":
        """
        Return a shallow COPY of subtree with nid being the new root.
        If nid is None, return an empty tree.
        If you are looking for a deepcopy, please create a new tree
        with this shallow copy, e.g.,

        .. code-block:: python

            new_tree = Tree(t.subtree(t.root), deep=True)

        This line creates a deep copy of the entire tree.
        """
        st = self._clone(identifier)
        if nid is None:
            return st

        if not self.contains(nid):
            raise NodeIDAbsentError("Node '%s' is not in the tree" % nid)

        st.root = nid
        for node_n in self.expand_tree(nid):
            st._nodes.update({self[node_n].identifier: self[node_n]})
            # define nodes parent/children in this tree
            # all pointers are the same as copied tree, except the root
            st[node_n].clone_pointers(cast(str, self._identifier), cast(str, st.identifier))
            if node_n == nid:
                # reset root parent for the new tree
                st[node_n].set_predecessor(None, st.identifier)
        return st

    def update_node(self, nid: str, **attrs) -> None:
        """
        Update node's attributes.

        :param nid: the identifier of modified node
        :param attrs: attribute pairs recognized by Node object
        :return: None
        """
        cn = self[nid]
        for attr, val in iteritems(attrs):
            if attr == "identifier":
                # Updating node id meets following contraints:
                # * Update node identifier property
                # * Update parent's followers
                # * Update children's parents
                # * Update tree registration of var _nodes
                # * Update tree root if necessary
                cn = self._nodes.pop(nid)
                setattr(cn, "identifier", val)
                self._nodes[val] = cn

                if cn.predecessor(self._identifier) is not None:
                    self[cn.predecessor(self._identifier)].update_successors(
                        nid,
                        mode=self.node_class.REPLACE,
                        replace=val,
                        tree_id=self._identifier,
                    )

                for fp in cn.successors(self._identifier):
                    self[fp].set_predecessor(val, self._identifier)

                if self.root == nid:
                    self.root = val
            else:
                setattr(cn, attr, val)

    def to_dict(
        self,
        nid: Optional[str] = None,
        key: Optional[KeyFunc] = None,
        sort: bool = True,
        reverse: bool = False,
        with_data: bool = False,
    ) -> Union[str, Dict[str, Any]]:
        """Transform the whole tree into a dict."""

        nid = self.root if (nid is None) else nid
        ntag = self[nid].tag
        tree_dict = {ntag: {"id": nid, "children": []}}

        if with_data:
            tree_dict[ntag]["data"] = self[nid].data

        if self[nid].expanded:
            queue = [self[i] for i in self[nid].successors(self._identifier)]
            key = (lambda x: x) if (key is None) else key
            if sort:
                queue.sort(key=key, reverse=reverse)

            for elem in queue:
                tree_dict[ntag]["children"].append(
                    self.to_dict(elem.identifier, with_data=with_data, sort=sort, reverse=reverse)
                )
            if len(tree_dict[ntag]["children"]) == 0:
<<<<<<< HEAD
                tree_dict = (
                    {ntag: {"id": nid}}
                    if not with_data
                    else {ntag: {"id": nid, "data": self[nid].data}}
                )

        return tree_dict
=======
                tree_dict = self[nid].tag if not with_data else {ntag: {"data": self[nid].data}}
            return tree_dict
>>>>>>> b8f85ff3

    def to_json(self, with_data: bool = False, sort: bool = True, reverse: bool = False):
        """
        Export the tree structure as a JSON string.

        Converts the entire tree into a JSON representation that can be easily
        saved, transmitted, or reconstructed. Perfect for data persistence,
        API responses, and cross-system integration.

        Args:
            with_data: If True, include node.data in the JSON output.
                      If False, only include tree structure and tags.
                      Default False for smaller output size.
            sort: If True, sort children at each level by node comparison.
                 If False, preserve insertion order.
            reverse: If True, reverse the sorting order at each level.
                    Only applies when sort=True.

        Returns:
            str: JSON string representation of the tree.

        Example:
            Basic JSON export::

                tree = Tree()
                tree.create_node("Root", "root")
                tree.create_node("Child A", "a", parent="root")
                tree.create_node("Child B", "b", parent="root")

                # Basic structure only
                json_str = tree.to_json()
                print(json_str)
                # Output: {"Root": {"children": [{"Child A": {}}, {"Child B": {}}]}}

                # Include node data
                tree.create_node("Data Node", "data", parent="root",
                               data={"type": "important", "value": 42})
                json_with_data = tree.to_json(with_data=True)
                print(json_with_data)
                # Output includes: "data": {"type": "important", "value": 42}

                # Sorted output
                sorted_json = tree.to_json(sort=True, reverse=True)

        JSON Structure::

            The output follows this hierarchical format:

            {
                "root_tag": {
                    "children": [
                        {
                            "child1_tag": {
                                "children": [...],
                                "data": {...}  // if with_data=True
                            }
                        },
                        {
                            "child2_tag": {}  // leaf node
                        }
                    ],
                    "data": {...}  // if with_data=True
                }
            }

        Usage with APIs::

            # Save to file
            with open('tree.json', 'w') as f:
                f.write(tree.to_json(with_data=True))

            # Send via HTTP
            import requests
            response = requests.post('/api/trees',
                                   json={'tree': tree.to_json()})

            # Pretty print
            import json
            formatted = json.dumps(json.loads(tree.to_json()), indent=2)
            print(formatted)

        Note:
            The JSON format preserves the complete tree structure and can be
            used to reconstruct equivalent trees. However, complex data objects
            in node.data must be JSON-serializable (no functions, custom classes
            without __dict__, etc.).
        """
        return json.dumps(self.to_dict(with_data=with_data, sort=sort, reverse=reverse))

    def to_graphviz(
        self,
        filename: Optional[str] = None,
        shape: str = "circle",
        graph: str = "digraph",
        filter: Optional[FilterFunc] = None,
        key: Optional[KeyFunc] = None,
        reverse: bool = False,
        sorting: bool = True,
    ) -> None:
        """Exports the tree in the dot format of the graphviz software"""
        nodes, connections = [], []
        if self.nodes:
            for n in self.expand_tree(
                mode=self.WIDTH,
                filter=filter,
                key=key,
                reverse=reverse,
                sorting=sorting,
            ):
                nid = self[n].identifier
                label = str(self[n].tag).translate(str.maketrans({'"': r"\""}))
                state = '"{0}" [label="{1}", shape={2}]'.format(nid, label, shape)
                nodes.append(state)

                for c in self.children(nid):
                    cid = c.identifier
                    edge = "->" if graph == "digraph" else "--"
                    connections.append(('"{0}" ' + edge + ' "{1}"').format(nid, cid))

        # write nodes and connections to dot format
        is_plain_file = filename is not None
        if is_plain_file:
            f = codecs.open(cast(str, filename), "w", "utf-8")
        else:
            f = StringIO()

        f.write(graph + " tree {\n")
        for n in nodes:
            f.write("\t" + n + "\n")

        if len(connections) > 0:
            f.write("\n")

        for cns in connections:
            f.write("\t" + cns + "\n")

        f.write("}")

        if not is_plain_file:
            print(f.getvalue())

        f.close()

    @classmethod
    def from_map(
        cls,
        child_parent_dict: Dict[str, Optional[str]],
        id_func: Optional[Callable[[str], str]] = None,
        data_func: Optional[Callable[[str], Any]] = None,
    ) -> "Tree":
        """
        takes a dict with child:parent, and form a tree
        """
        tree = Tree()
        if tree is None or tree.size() > 0:
            raise ValueError("need to pass in an empty tree")
        id_func = id_func if id_func else lambda x: x
        data_func = data_func if data_func else lambda x: None
        parent_child_dict = {}
        root_node = None
        for k, v in child_parent_dict.items():
            if v is None and root_node is None:
                root_node = k
            elif v is None and root_node is not None:
                raise ValueError("invalid input, more than 1 child has no parent")
            else:
                if v in parent_child_dict:
                    parent_child_dict[v].append(k)
                else:
                    parent_child_dict[v] = [k]
        if root_node is None:
            raise ValueError("cannot find root")

        tree.create_node(root_node, id_func(root_node), data=data_func(root_node))
        queue = [root_node]
        while len(queue) > 0:
            parent_node = queue.pop()
            for child in parent_child_dict.get(parent_node, []):
                tree.create_node(
                    child,
                    id_func(child),
                    parent=id_func(parent_node),
                    data=data_func(child),
                )
                queue.append(child)
        return tree<|MERGE_RESOLUTION|>--- conflicted
+++ resolved
@@ -249,9 +249,7 @@
             for tag, node_info in subtree.items():
                 node_id = node_info["id"]
                 node_data = node_info.get("data")
-                tree.create_node(
-                    tag=tag, identifier=node_id, parent=parent_id, data=node_data
-                )
+                tree.create_node(tag=tag, identifier=node_id, parent=parent_id, data=node_data)
 
                 for child in node_info.get("children", []):
                     _append_node(child, parent_id=node_id)
@@ -1998,18 +1996,9 @@
                     self.to_dict(elem.identifier, with_data=with_data, sort=sort, reverse=reverse)
                 )
             if len(tree_dict[ntag]["children"]) == 0:
-<<<<<<< HEAD
-                tree_dict = (
-                    {ntag: {"id": nid}}
-                    if not with_data
-                    else {ntag: {"id": nid, "data": self[nid].data}}
-                )
-
-        return tree_dict
-=======
-                tree_dict = self[nid].tag if not with_data else {ntag: {"data": self[nid].data}}
+                tree_dict = {ntag: {"id": nid}} if not with_data else {ntag: {"id": nid, "data": self[nid].data}}
+
             return tree_dict
->>>>>>> b8f85ff3
 
     def to_json(self, with_data: bool = False, sort: bool = True, reverse: bool = False):
         """
