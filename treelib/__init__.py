# Copyright (C) 2011
# Brett Alistair Kromkamp - brettkromkamp@gmail.com
# Copyright (C) 2012-2017
# Xiaming Chen - chenxm35@gmail.com
# and other contributors.
# All rights reserved.
#
# Licensed under the Apache License, Version 2.0 (the "License");
# you may not use this file except in compliance with the License.
# You may obtain a copy of the License at
#
# http://www.apache.org/licenses/LICENSE-2.0
#
# Unless required by applicable law or agreed to in writing, software
# distributed under the License is distributed on an "AS IS" BASIS,
# WITHOUT WARRANTIES OR CONDITIONS OF ANY KIND, either express or implied.
# See the License for the specific language governing permissions and
# limitations under the License.
"""
treelib - Python 2/3 Tree Implementation

`treelib` is a Python module with two primary classes: Node and Tree.
Tree is a self-contained structure with some nodes and connected by branches.
A tree owns merely a root, while a node (except root) has some children and one parent.

Note: To solve string compatibility between Python 2.x and 3.x, treelib follows
the way of porting Python 3.x to 2/3. That means, all strings are manipulated as
unicode and you do not need u'' prefix anymore. The impacted functions include `str()`,
`show()` and `save2file()` routines.
But if your data contains non-ascii characters and Python 2.x is used,
you have to trigger the compatibility by declaring `unicode_literals` in the code:

.. code-block:: python

   >>> from __future__ import unicode_literals
"""
<<<<<<< HEAD
__version__ = '1.6.0'
=======
__version__ = '1.6.1'
>>>>>>> 34540a5a

from .tree import Tree
from .node import Node<|MERGE_RESOLUTION|>--- conflicted
+++ resolved
@@ -34,11 +34,7 @@
 
    >>> from __future__ import unicode_literals
 """
-<<<<<<< HEAD
-__version__ = '1.6.0'
-=======
 __version__ = '1.6.1'
->>>>>>> 34540a5a
 
 from .tree import Tree
 from .node import Node